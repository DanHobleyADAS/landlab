#!/usr/env/python

"""
flow_accumulator.py: Component to accumulate flow and calculate drainage area.

Provides the FlowAccumulator component which accumulates flow and calculates
drainage area. FlowAccumulator supports multiple methods for calculating flow
direction. Optionally a depression finding component can be specified and flow
directing, depression finding, and flow routing can all be accomplished
together.
"""

from __future__ import print_function

import warnings

from landlab import FieldError, Component
<<<<<<< HEAD
from landlab import RasterModelGrid, VoronoiDelaunayGrid, NetworkModelGrid  # for type testing
from landlab.utils.decorators import use_field_name_or_array
=======
from landlab import RasterModelGrid, VoronoiDelaunayGrid  # for type tests
from landlab.utils.return_array import return_array_at_node
>>>>>>> 41afd1f8
from landlab.core.messages import warning_message

from landlab.components.flow_accum import flow_accum_bw
from landlab.components.flow_accum import flow_accum_to_n

from landlab import BAD_INDEX_VALUE
import six
import numpy as np


class FlowAccumulator(Component):

    """
    Component to accumulate flow and calculate drainage area.

    This is accomplished by first finding flow directions by a user-specified
    method and then calculating the drainage area and discharge.

    Optionally, spatially variable runoff can be set either by the model grid
    field 'water__unit_flux_in' or the input variable *runoff_rate**.

    Optionally a depression finding component can be specified and flow
    directing, depression finding, and flow routing can all be accomplished
    together.


    NOTE: The perimeter nodes  NEVER contribute to the accumulating flux, even
    if the  gradients from them point inwards to the main body of the grid.
    This is because under Landlab definitions, perimeter nodes lack cells, so
    cannot accumulate any discharge.

    FlowAccumulator stores as ModelGrid fields:

        -  Node array of drainage areas: *'drainage_area'*
        -  Node array of discharges: *'surface_water__discharge'*
        -  Node array containing downstream-to-upstream ordered list of node
           IDs: *'flow__upstream_node_order'*
        -  Node array of all but the first element of the delta data structure:
            *flow__data_structure_delta*. The first element is always zero.
        -  At Grid: D data structure: *flow__data_structure_D*

    The FlowDirector component will add additional ModelGrid fields.
    DirectToOne methods(Steepest/D4 and D8) and DirectToMany(NAMES HERE) use
    different model grid fields.

    DirectToOne Methods (Steeptest/D4 and D8) store the following as ModelGrid
    fields:

        -  Node array of receivers (nodes that receive flow), or ITS OWN ID if
           there is no receiver: *'flow__receiver_node'*
        -  Node array of steepest downhill slopes:
           *'topographic__steepest_slope'*
        -  Node array containing ID of link that leads from each node to its
           receiver, or BAD_INDEX_VALUE if no link:
           *'flow__link_to_receiver_node'*
        -  Boolean node array of all local lows: *'flow__sink_flag'*

    DirectToMany Methods (MFD) store the following as ModelGrid
    fields:

        -  Node array of receivers (nodes that receive flow), or ITS OWN ID if
           there is no receiver: *'flow__receiver_nodes'*. This array is 2D, and is
           of dimension (number of nodes x max number of receivers).
        -  Node array of flow proportions: *'flow__receiver_proportions'*. This
           array is 2D, and is of dimension (number of nodes x max number of
           receivers).
        -  Node array of links carrying flow:  *'flow__links_to_receiver_nodes'*.
           This array is 2D, and is of dimension (number of nodes x max number of
           receivers).
        -  Node array of the steepest downhill receiver. *'flow__receiver_nodes'*
        -  Node array of steepest downhill slope from each receiver:
           *'topographic__steepest_slope'*
        -  Node array containing ID of steepest link that leads from each node to a
           receiver, or BAD_INDEX_VALUE if no link:
           *'flow__link_to_receiver_node'*
        -  Boolean node array of all local lows: *'flow__sink_flag'*

    The primary method of this class is :func:`run_one_step`

    `run_one_step` takes the optional argument update_flow_director (default is
    True) that determines if the flow_director is re-run before flow is
    accumulated.

    Parameters
    ----------
    grid : ModelGrid
        A grid of type Voroni.
    surface : field name at node or array of length node
        The surface to direct flow across.
    flow_director : string, class, instance of class.
        A string of method or class name (e.g. 'D8' or 'FlowDirectorD8'), an
        uninstantiated FlowDirector class, or an instance of a FlowDirector
        class. This sets the method used to calculate flow directions.
        Default is 'FlowDirectorSteepest'
    runoff_rate : field name, array, or float, optional (m/time)
        If provided, sets the runoff rate and will be assigned to the grid field
        'water__unit_flux_in'. If a spatially and and temporally variable runoff
        rate is desired, pass this field name and update the field through model
        run time. If both the field and argument are present at the time of
        initialization, runoff_rate will *overwrite* the field. If neither are
        set, defaults to spatially constant unit input.
    depression_finder : string, class, instance of class, optional
         A string of class name (e.g., 'DepressionFinderAndRouter'), an
         uninstantiated DepressionFinder class, or an instance of a
         DepressionFinder class.
         This sets the method for depression finding.
    **kwargs : any additional parameters to pass to a FlowDirector or
         DepressionFinderAndRouter instance (e.g., partion_method for
         FlowDirectorMFD). This will have no effect if an instantiated component
         is passed using the flow_director or depression_finder keywords.

    Examples
    --------
    >>> import numpy as np
    >>> from landlab import RasterModelGrid
    >>> from landlab.components import FlowAccumulator
    >>> mg = RasterModelGrid((3,3), spacing=(1, 1))
    >>> mg.set_closed_boundaries_at_grid_edges(True, True, True, False)
    >>> _ = mg.add_field('topographic__elevation',
    ...                  mg.node_x + mg.node_y,
    ...                  at = 'node')

    The FlowAccumulator component accumulates flow and calculates drainage using
    all of the different methods for directing flow in Landlab. These include
    steepest descent (also known as D4 for the case of a raster grid) and D8 (on
    raster grids only). The method for flow director can be specified as a
    string (e.g., 'D8' or 'FlowDirectorD8'), as an uninstantiated FlowDirector
    component or as an instantiated FlowDirector component.

    The default method is to use FlowDirectorSteepest.

    First let's look at the three ways to instantiate a FlowAccumulator. The
    following four methods are all equivalent. First, we can pass the entire
    name of a flow director as a string to the argument `flow_director`:

    >>> fa = FlowAccumulator(mg, 'topographic__elevation',
    ...                      flow_director='FlowDirectorSteepest')

    Second, we can pass just the method name as a string to the argument
    `flow_director`:

    >>> fa = FlowAccumulator(mg, 'topographic__elevation',
    ...                      flow_director='Steepest')

    Third, we can import a FlowDirector component from Landlab and pass it to
    `flow_director`:
    >>> from landlab.components import FlowDirectorSteepest
    >>> fa = FlowAccumulator(mg, 'topographic__elevation',
    ...                      flow_director=FlowDirectorSteepest)

    Finally, we can instantiate a FlowDirector component and pass this
    instantiated version to `flow_director`. You might want to do this if you
    used a FlowDirector in order to set up something before starting a
    time loop and then want to use the same flow director within the loop.

    >>> fd = FlowDirectorSteepest(mg, 'topographic__elevation')
    >>> fa = FlowAccumulator(mg, 'topographic__elevation',
    ...                      flow_director=FlowDirectorSteepest)

    Now let's look at what FlowAccumulator does. Even before we run
    FlowAccumulator it has the property `surface_values` that stores the values
    of the surface over which flow is directed and accumulated.

    >>> fa.surface_values
    array([ 0.,  1.,  2.,  1.,  2.,  3.,  2.,  3.,  4.])

    Now let's make a more complicated elevation grid for the next examples.

    >>> mg = RasterModelGrid((5, 4), spacing=(1, 1))
    >>> topographic__elevation = np.array([0.,  0.,  0., 0.,
    ...                                    0., 21., 10., 0.,
    ...                                    0., 31., 20., 0.,
    ...                                    0., 32., 30., 0.,
    ...                                    0.,  0.,  0., 0.])
    >>> _ = mg.add_field('node',
    ...                    'topographic__elevation',
    ...                    topographic__elevation)
    >>> mg.set_closed_boundaries_at_grid_edges(True, True, True, False)
    >>> fa = FlowAccumulator(mg, 'topographic__elevation',
    ...                        flow_director=FlowDirectorSteepest)
    >>> fa.run_one_step()
    >>> mg.at_node['flow__receiver_node'] # doctest: +NORMALIZE_WHITESPACE
    array([ 0,  1,  2,  3,
            4,  1,  2,  7,
            8, 10,  6, 11,
           12, 14, 10, 15,
           16, 17, 18, 19])
    >>> mg.at_node['drainage_area'] # doctest: +NORMALIZE_WHITESPACE
    array([ 0.,  1.,  5.,  0.,
            0.,  1.,  5.,  0.,
            0.,  1.,  4.,  0.,
            0.,  1.,  2.,  0.,
            0.,  0.,  0.,  0.])

    Now let's change the cell area (100.) and the runoff rates:

    >>> mg = RasterModelGrid((5, 4), spacing=(10., 10))

    Put the data back into the new grid.

    >>> _ = mg.add_field('node',
    ...                    'topographic__elevation',
    ...                    topographic__elevation)
    >>> mg.set_closed_boundaries_at_grid_edges(True, True, True, False)
    >>> fa = FlowAccumulator(mg, 'topographic__elevation',
    ...                        flow_director=FlowDirectorSteepest)
    >>> runoff_rate = np.arange(mg.number_of_nodes)
    >>> _ = mg.add_field('node', 'water__unit_flux_in', runoff_rate,
    ...                  noclobber=False)
    >>> fa.run_one_step()
    >>> mg.at_node['surface_water__discharge'] # doctest: +NORMALIZE_WHITESPACE
    array([    0.,   500.,  5200.,     0.,
               0.,   500.,  5200.,     0.,
               0.,   900.,  4600.,     0.,
               0.,  1300.,  2700.,     0.,
               0.,     0.,     0.,     0.])

    The FlowAccumulator component will work for both raster grids and irregular
    grids. For the example we will use a Hexagonal Model Grid, a special type of
    Voroni Grid that has regularly spaced hexagonal cells.

    >>> from landlab import HexModelGrid
    >>> hmg = HexModelGrid(5,3)
    >>> _ = hmg.add_field('topographic__elevation',
    ...                   hmg.node_x + np.round(hmg.node_y),
    ...                   at = 'node')
    >>> fa = FlowAccumulator(hmg, 'topographic__elevation',
    ...                      flow_director=FlowDirectorSteepest)
    >>> fa.surface_values
    array([ 0. ,  1. ,  2. ,
            0.5,  1.5,  2.5,  3.5,
            1. ,  2. ,  3. ,  4. ,  5. ,
            2.5,  3.5,  4.5,  5.5,
            3. ,  4. ,  5. ])

    If the FlowDirector you want to use takes keyword arguments and you want
    to specify it using a string or uninstantiated FlowDirector class, include
    those keyword arguments when you create FlowAccumulator.

    For example, in the case of a raster grid, FlowDirectorMFD can use only
    orthogonal links, or it can use both orthogonal and diagonal links.

    >>> mg = RasterModelGrid((5, 5), spacing=(1, 1))
    >>> topographic__elevation = mg.node_y+mg.node_x
    >>> _ = mg.add_field('node',
    ...                  'topographic__elevation',
    ...                   topographic__elevation)
    >>> fa = FlowAccumulator(mg, 'topographic__elevation',
    ...                      flow_director='MFD',
    ...                      diagonals = True)
    >>> fa.run_one_step()
    >>> mg.at_node['flow__receiver_nodes'] # doctest: +NORMALIZE_WHITESPACE
    array([[ 0, -1, -1, -1, -1, -1, -1, -1],
           [ 1, -1, -1, -1, -1, -1, -1, -1],
           [ 2, -1, -1, -1, -1, -1, -1, -1],
           [ 3, -1, -1, -1, -1, -1, -1, -1],
           [ 4, -1, -1, -1, -1, -1, -1, -1],
           [ 5, -1, -1, -1, -1, -1, -1, -1],
           [-1, -1,  5,  1, -1, -1,  0, -1],
           [-1, -1,  6,  2, -1, -1,  1, -1],
           [-1, -1,  7,  3, -1, -1,  2, -1],
           [ 9, -1, -1, -1, -1, -1, -1, -1],
           [10, -1, -1, -1, -1, -1, -1, -1],
           [-1, -1, 10,  6, -1, -1,  5, -1],
           [-1, -1, 11,  7, -1, -1,  6, -1],
           [-1, -1, 12,  8, -1, -1,  7, -1],
           [14, -1, -1, -1, -1, -1, -1, -1],
           [15, -1, -1, -1, -1, -1, -1, -1],
           [-1, -1, 15, 11, -1, -1, 10, -1],
           [-1, -1, 16, 12, -1, -1, 11, -1],
           [-1, -1, 17, 13, -1, -1, 12, -1],
           [19, -1, -1, -1, -1, -1, -1, -1],
           [20, -1, -1, -1, -1, -1, -1, -1],
           [21, -1, -1, -1, -1, -1, -1, -1],
           [22, -1, -1, -1, -1, -1, -1, -1],
           [23, -1, -1, -1, -1, -1, -1, -1],
           [24, -1, -1, -1, -1, -1, -1, -1]])
    >>> mg.at_node['drainage_area'] # doctest: +NORMALIZE_WHITESPACE
    array([ 1.41168825,  2.06497116,  1.3253788 ,  0.40380592,  0.        ,
            2.06497116,  3.40811691,  2.5753788 ,  1.37867966,  0.        ,
            1.3253788 ,  2.5753788 ,  2.17157288,  1.29289322,  0.        ,
            0.40380592,  1.37867966,  1.29289322,  1.        ,  0.        ,
            0.        ,  0.        ,  0.        ,  0.        ,  0.        ])

    It may seem odd that there are no round numbers in the drainage area field.
    This is because flow is directed to all downhill boundary nodes and
    partitioned based on slope.

    To check that flow is conserved, sum along all boundary nodes.

    >>> sum(mg.at_node['drainage_area'][mg.boundary_nodes])
    9.0000000000000018

    This should be the same as the number of core nodes --- as boundary nodes
    in landlab do not have area.

    >>> len(mg.core_nodes)
    9

    Next, let's set the dx spacing such that each cell has an area of one.

    >>> dx=(2./(3.**0.5))**0.5
    >>> hmg = HexModelGrid(5,3, dx)
    >>> _ = hmg.add_field('topographic__elevation',
    ...                     hmg.node_x**2 + np.round(hmg.node_y)**2,
    ...                     at = 'node')
    >>> fa = FlowAccumulator(hmg, 'topographic__elevation',
    ...                        flow_director=FlowDirectorSteepest)
    >>> fa.run_one_step()
    >>> hmg.at_node['flow__receiver_node'] # doctest: +NORMALIZE_WHITESPACE
    array([ 0,  1,  2,
            3,  0,  1,  6,
            7,  3,  4,  5, 11,
           12,  8,  9, 15,
           16, 17, 18])
    >>> hmg.at_node['drainage_area'] # doctest: +NORMALIZE_WHITESPACE
    array([ 3.,  2.,  0.,
            2.,  3.,  2.,  0.,
            0.,  2.,  2.,  1.,  0.,
            0., 1.,  1.,  0.,
            0.,  0.,  0.])

    Now let's change the cell area (100.) and the runoff rates:

    >>> hmg = HexModelGrid(5,3, dx*10.)

    Put the data back into the new grid.

    >>> _ = hmg.add_field('topographic__elevation',
    ...                     hmg.node_x**2 + np.round(hmg.node_y)**2,
    ...                     at = 'node')
    >>> fa = FlowAccumulator(hmg, 'topographic__elevation',
    ...                        flow_director=FlowDirectorSteepest)
    >>> fa.run_one_step()
    >>> hmg.at_node['surface_water__discharge']
    array([ 500.,    0.,    0.,
            200.,  500.,  200.,    0.,
              0.,  200.,  200.,  100.,    0.,
              0.,  100.,  100.,    0.,
              0.,    0.,    0.])

    Next, let's see what happens to a raster grid when there is a depression.

    >>> mg = RasterModelGrid((7, 7), 0.5)
    >>> z = mg.add_field('node', 'topographic__elevation', mg.node_x.copy())
    >>> z += 0.01 * mg.node_y
    >>> mg.at_node['topographic__elevation'].reshape(mg.shape)[2:5, 2:5] *= 0.1
    >>> mg.set_closed_boundaries_at_grid_edges(True, True, False, True)

    This model grid has a depression in the center.

    >>> mg.at_node['topographic__elevation'].reshape(mg.shape)
    array([[ 0.    ,  0.5   ,  1.    ,  1.5   ,  2.    ,  2.5   ,  3.    ],
           [ 0.005 ,  0.505 ,  1.005 ,  1.505 ,  2.005 ,  2.505 ,  3.005 ],
           [ 0.01  ,  0.51  ,  0.101 ,  0.151 ,  0.201 ,  2.51  ,  3.01  ],
           [ 0.015 ,  0.515 ,  0.1015,  0.1515,  0.2015,  2.515 ,  3.015 ],
           [ 0.02  ,  0.52  ,  0.102 ,  0.152 ,  0.202 ,  2.52  ,  3.02  ],
           [ 0.025 ,  0.525 ,  1.025 ,  1.525 ,  2.025 ,  2.525 ,  3.025 ],
           [ 0.03  ,  0.53  ,  1.03  ,  1.53  ,  2.03  ,  2.53  ,  3.03  ]])
    >>> fa = FlowAccumulator(mg, 'topographic__elevation',
    ...                        flow_director=FlowDirectorSteepest)
    >>> fa.run_one_step()  # the flow "gets stuck" in the hole
    >>> mg.at_node['flow__receiver_node'].reshape(mg.shape)
    array([[ 0,  1,  2,  3,  4,  5,  6],
           [ 7,  7, 16, 17, 18, 11, 13],
           [14, 14, 16, 16, 17, 18, 20],
           [21, 21, 16, 23, 24, 25, 27],
           [28, 28, 23, 30, 31, 32, 34],
           [35, 35, 30, 31, 32, 39, 41],
           [42, 43, 44, 45, 46, 47, 48]])
    >>> mg.at_node['drainage_area'].reshape(mg.shape)
    array([[ 0.  ,  0.  ,  0.  ,  0.  ,  0.  ,  0.  ,  0.  ],
           [ 0.25,  0.25,  0.25,  0.25,  0.5 ,  0.25,  0.  ],
           [ 0.25,  0.25,  5.  ,  1.5 ,  1.  ,  0.25,  0.  ],
           [ 0.25,  0.25,  3.  ,  0.75,  0.5 ,  0.25,  0.  ],
           [ 0.25,  0.25,  2.  ,  1.5 ,  1.  ,  0.25,  0.  ],
           [ 0.25,  0.25,  0.25,  0.25,  0.5 ,  0.25,  0.  ],
           [ 0.  ,  0.  ,  0.  ,  0.  ,  0.  ,  0.  ,  0.  ]])

    Because of the depression, the flow 'got stuck' in the hole in the center
    of the grid. We can fix this by using a depression finder, such as
    DepressionFinderAndRouter.

    >>> from landlab.components import DepressionFinderAndRouter

    We can either run the depression finder separately from the flow
    accumulator or we can specify the depression finder and router when we
    instantiate the accumulator and it will run automatically. Similar to
    specifying the FlowDirector we can provide a depression finder in multiple
    three ways.

    First let's try running them separately.

    >>> df_4 = DepressionFinderAndRouter(mg)
    >>> df_4.map_depressions()
    >>> mg.at_node['flow__receiver_node'].reshape(mg.shape)
    array([[ 0,  1,  2,  3,  4,  5,  6],
           [ 7,  7, 16, 17, 18, 11, 13],
           [14, 14,  8, 16, 17, 18, 20],
           [21, 21, 16, 16, 24, 25, 27],
           [28, 28, 23, 24, 24, 32, 34],
           [35, 35, 30, 31, 32, 39, 41],
           [42, 43, 44, 45, 46, 47, 48]])
    >>> mg.at_node['drainage_area'].reshape(mg.shape)
    array([[ 0.  ,  0.  ,  0.  ,  0.  ,  0.  ,  0.  ,  0.  ],
           [ 5.25,  5.25,  0.25,  0.25,  0.5 ,  0.25,  0.  ],
           [ 0.25,  0.25,  5.  ,  1.5 ,  1.  ,  0.25,  0.  ],
           [ 0.25,  0.25,  0.75,  2.25,  0.5 ,  0.25,  0.  ],
           [ 0.25,  0.25,  0.5 ,  0.5 ,  1.  ,  0.25,  0.  ],
           [ 0.25,  0.25,  0.25,  0.25,  0.5 ,  0.25,  0.  ],
           [ 0.  ,  0.  ,  0.  ,  0.  ,  0.  ,  0.  ,  0.  ]])

    Now the flow is routed correctly. The depression finder has properties that
    including whether there is a lake at the node, which lake is at each node,
    the outlet node of each lake, and the area of each lake.

    >>> df_4.lake_at_node.reshape(mg.shape)  # doctest: +NORMALIZE_WHITESPACE
    array([[False, False, False, False, False, False, False],
           [False, False, False, False, False, False, False],
           [False, False,  True,  True,  True, False, False],
           [False, False,  True,  True,  True, False, False],
           [False, False,  True,  True,  True, False, False],
           [False, False, False, False, False, False, False],
           [False, False, False, False, False, False, False]], dtype=bool)
    >>> df_4.lake_map.reshape(mg.shape)  # doctest: +NORMALIZE_WHITESPACE
    array([[-1, -1, -1, -1, -1, -1, -1],
           [-1, -1, -1, -1, -1, -1, -1],
           [-1, -1, 16, 16, 16, -1, -1],
           [-1, -1, 16, 16, 16, -1, -1],
           [-1, -1, 16, 16, 16, -1, -1],
           [-1, -1, -1, -1, -1, -1, -1],
           [-1, -1, -1, -1, -1, -1, -1]])
    >>> df_4.lake_codes  # a unique code for each lake present on the grid
    array([16])
    >>> df_4.lake_outlets  # the outlet node of each lake in lake_codes
    array([8])
    >>> df_4.lake_areas  # the area of each lake in lake_codes
    array([ 2.25])

    Alternatively, we can initialize a flow accumulator with a depression
    finder specified. Calling run_one_step() will run both the accumulator
    and the depression finder with one call. For this example, we will pass the
    class DepressionFinderAndRouter to the parameter `depression_finder`.

    >>> mg = RasterModelGrid((7, 7), 0.5)
    >>> z = mg.add_field('node', 'topographic__elevation', mg.node_x.copy())
    >>> z += 0.01 * mg.node_y
    >>> mg.at_node['topographic__elevation'].reshape(mg.shape)[2:5, 2:5] *= 0.1
    >>> fa = FlowAccumulator(mg, 'topographic__elevation',
    ...                        flow_director='FlowDirectorD8',
    ...                        depression_finder=DepressionFinderAndRouter)
    >>> fa.run_one_step()

    This has the same effect of first calling the accumulator and then calling
    the depression finder.

    >>> mg.at_node['flow__receiver_node'].reshape(mg.shape)
    array([[ 0,  1,  2,  3,  4,  5,  6],
           [ 7,  7, 16, 17, 18, 18, 13],
           [14, 14,  8, 16, 17, 18, 20],
           [21, 21, 16, 16, 24, 25, 27],
           [28, 28, 23, 24, 24, 32, 34],
           [35, 35, 30, 31, 32, 32, 41],
           [42, 43, 44, 45, 46, 47, 48]])
    >>> mg.at_node['drainage_area'].reshape(mg.shape)
    array([[ 0.  ,  0.  ,  0.  ,  0.  ,  0.  ,  0.  ,  0.  ],
           [ 5.25,  5.25,  0.25,  0.25,  0.25,  0.25,  0.  ],
           [ 0.25,  0.25,  5.  ,  1.5 ,  1.  ,  0.25,  0.  ],
           [ 0.25,  0.25,  0.75,  2.25,  0.5 ,  0.25,  0.  ],
           [ 0.25,  0.25,  0.5 ,  0.5 ,  1.  ,  0.25,  0.  ],
           [ 0.25,  0.25,  0.25,  0.25,  0.25,  0.25,  0.  ],
           [ 0.  ,  0.  ,  0.  ,  0.  ,  0.  ,  0.  ,  0.  ]])

    The depression finder is stored as part of the flow accumulator, so its
    properties can be accessed through the depression finder.

    >>> fa.depression_finder.lake_at_node.reshape(mg.shape)  # doctest: +NORMALIZE_WHITESPACE
    array([[False, False, False, False, False, False, False],
           [False, False, False, False, False, False, False],
           [False, False,  True,  True,  True, False, False],
           [False, False,  True,  True,  True, False, False],
           [False, False,  True,  True,  True, False, False],
           [False, False, False, False, False, False, False],
           [False, False, False, False, False, False, False]], dtype=bool)
    >>> fa.depression_finder.lake_map.reshape(mg.shape)  # doctest: +NORMALIZE_WHITESPACE
    array([[-1, -1, -1, -1, -1, -1, -1],
           [-1, -1, -1, -1, -1, -1, -1],
           [-1, -1, 16, 16, 16, -1, -1],
           [-1, -1, 16, 16, 16, -1, -1],
           [-1, -1, 16, 16, 16, -1, -1],
           [-1, -1, -1, -1, -1, -1, -1],
           [-1, -1, -1, -1, -1, -1, -1]])
    >>> fa.depression_finder.lake_codes  # a unique code for each lake present on the grid
    array([16])
    >>> fa.depression_finder.lake_outlets  # the outlet node of each lake in lake_codes
    array([8])
    >>> fa.depression_finder.lake_areas  # the area of each lake in lake_codes
    array([ 2.25])

    Finally, note that the DepressionFinderAndRouter takes a keyword argument
    *routing* ('D8', default; 'D4') that sets how connectivity is set between
    nodes. Similar to our ability to pass keyword arguments to the FlowDirector
    through FlowAccumulator, we can pass this keyword argument to the
    DepressionFinderAndRouter component.

    >>> fa = FlowAccumulator(mg, 'topographic__elevation',
    ...                      flow_director=FlowDirectorSteepest,
    ...                      depression_finder=DepressionFinderAndRouter,
    ...                      routing='D4')

    """

    _name = 'FlowAccumulator'

    _input_var_names = ('topographic__elevation',
                        'water__unit_flux_in'
                        )

    _output_var_names = ('drainage_area',
                         'surface_water__discharge',
                         'flow__upstream_node_order',
                         'flow__nodes_not_in_stack',
                         'flow__data_structure_delta',
                         'flow__data_structure_D'
                         )

    _var_units = {'topographic__elevation': 'm',
                  'flow__receiver_node': 'm',
                  'water__unit_flux_in': 'm/s',
                  'drainage_area': 'm**2',
                  'surface_water__discharge': 'm**3/s',
                  'flow__upstream_node_order': '-',
                  'flow__data_structure_delta': '-',
                  'flow__data_structure_D': '-',
                  'flow__nodes_not_in_stack': '-'
                  }

    _var_mapping = {'topographic__elevation': 'node',
                    'flow__receiver_node': 'node',
                    'water__unit_flux_in': 'node',
                    'drainage_area': 'node',
                    'surface_water__discharge': 'node',
                    'flow__upstream_node_order': 'node',
                    'flow__nodes_not_in_stack': 'grid',
                    'flow__data_structure_delta': 'node',
                    'flow__data_structure_D': 'grid',
                    }
    _var_doc = {
        'topographic__elevation': 'Land surface topographic elevation',
        'flow__receiver_node':
            'Node array of receivers (node that receives flow from current '
            'node)',
        'drainage_area':
            "Upstream accumulated surface area contributing to the node's "
            "discharge",
        'surface_water__discharge': 'Discharge of water through each node',
        'water__unit_flux_in':
            'External volume water per area per time input to each node '
            '(e.g., rainfall rate)',
        'flow__upstream_node_order':
            'Node array containing downstream-to-upstream ordered list of '
            'node IDs',
        'flow__data_structure_delta':
            'Node array containing the elements delta[1:] of the data '
            'structure "delta" used for construction of the downstream-to-'
            'upstream node array',
        'flow__data_structure_D':
            'Array containing the data structure D used for construction'
            'of the downstream-to-upstream node array. Stored at Grid.',
        'flow__nodes_not_in_stack':
            'Boolean value indicating if there are any nodes that have not yet'
            'been added to the stack stored in flow__upstream_node_order.'
               }

    def __init__(self,
                 grid,
                 surface='topographic__elevation',
                 flow_director='FlowDirectorSteepest',
                 runoff_rate=None,
                 depression_finder=None,
                 **kwargs):
        """
        Initialize the FlowAccumulator component.

        Saves the grid, tests grid type, tests imput types and compatability
        for the flow_director and depression_finder keyword arguments, tests
        the argument of runoff_rate, and initializes new fields.
        """
        super(FlowAccumulator, self).__init__(grid)
        # Keep a local reference to the grid
        self._grid = grid

        # Grid type testing
        self._is_raster = isinstance(self._grid, RasterModelGrid)
        self._is_Voroni = isinstance(self._grid, VoronoiDelaunayGrid)
        self._is_Network = isinstance(self._grid, NetworkModelGrid)
        self.kwargs = kwargs
        # STEP 1: Testing of input values, supplied either in function call or
        # as part of the grid.
        self._test_water_inputs(grid, runoff_rate)

        # save elevations and node_cell_area to class properites.
        self.surface = surface
        self.surface_values = return_array_at_node(grid, surface)

        if self._is_Network:
            try:
                node_cell_area = self._grid.at_node['cell_area_at_node']
            except FieldError:
                raise FieldError('In order for the FlowAccumulator to work, the '
                                 'grid must have an at-node field called '
                                 'cell_area_at_node.')
        else:
            node_cell_area = self._grid.cell_area_at_node.copy()
            node_cell_area[self._grid.closed_boundary_nodes] = 0.

        self.node_cell_area = node_cell_area

        # STEP 2:
        # identify Flow Director method, save name, import and initialize the correct
        # flow director component if necessary
        self._add_director(flow_director)
        self._add_depression_finder(depression_finder)

        # This component will track of the following variables.
        # Attempt to create each, if they already exist, assign the existing
        # version to the local copy.

        #   - drainage area at each node
        #   - receiver of each node
        #   - D array
        #   - delta array
        #   - missing nodes in stack.
        try:
            self.drainage_area = grid.add_zeros('drainage_area', at='node',
                                                dtype=float)
        except FieldError:
            self.drainage_area = grid.at_node['drainage_area']

        try:
            self.discharges = grid.add_zeros('surface_water__discharge',
                                             at='node', dtype=float)
        except FieldError:
            self.discharges = grid.at_node['surface_water__discharge']

        try:
            self.upstream_ordered_nodes = grid.add_field('flow__upstream_node_order',
                                                         BAD_INDEX_VALUE*grid.ones(at='node', dtype=int),
                                                         at='node', dtype=int)

        except FieldError:
            self.upstream_ordered_nodes = grid.at_node[
                'flow__upstream_node_order']

        try:
            self.delta_structure = grid.add_field('flow__data_structure_delta',
                                                  BAD_INDEX_VALUE*grid.ones(at='node', dtype=int),
                                                  at='node', dtype=int)
        except FieldError:
            self.delta_structure = grid.at_node['flow__data_structure_delta']

        try:
            D = BAD_INDEX_VALUE * grid.ones(at='link', dtype=int)
            D_structure = np.array([D], dtype=object)
            self.D_structure = grid.add_field('flow__data_structure_D',
                                              D_structure,
                                              at='grid',
                                              dtype=object,
                                              noclobber=False)

        except FieldError:
            self.D_structure = grid.at_grid['flow__data_structure_D']

        self.nodes_not_in_stack = True

    @property
    def node_drainage_area(self):
        """Return the drainage area."""
        return self._grid['node']['drainage_area']

    @property
    def node_water_discharge(self):
        """Return the surface water discharge."""
        return self._grid['node']['surface_water__discharge']

    @property
    def node_order_upstream(self):
        """Return the upstream node order (drainage stack)."""
        return self._grid['node']['flow__upstream_node_order']

    def _test_water_inputs(self, grid, runoff_rate):
        """Test inputs for runoff_rate and water__unit_flux_in."""
        try:
            grid.at_node['water__unit_flux_in']
        except FieldError:
            if runoff_rate is None:
                # assume that if runoff rate is not supplied, that the value
                # should be set to one everywhere.
                grid.add_ones('node', 'water__unit_flux_in', dtype=float)
            else:
                runoff_rate = return_array_at_node(grid, runoff_rate)
                grid.at_node['water__unit_flux_in'] = runoff_rate
        else:
            if runoff_rate is not None:
                print ("FlowAccumulator found both the field " +
                       "'water__unit_flux_in' and a provided float or " +
                       "array for the runoff_rate argument. THE FIELD IS " +
                       "BEING OVERWRITTEN WITH THE SUPPLIED RUNOFF_RATE!")
                runoff_rate = return_array_at_node(grid, runoff_rate)
                grid.at_node['water__unit_flux_in'] = runoff_rate

        # perform a test (for politeness!) that the old name for the water_in
        # field is not present:
        if 'water__discharge_in' in grid.at_node:
            warnings.warn("This component formerly took 'water__discharge" +
                          "_in' as an input field. However, this field is " +
                          "now named 'water__unit_flux_in'. You are still " +
                          "using a field with the old name. Please update " +
                          "your code if you intended the FlowRouter to use " +
                          "that field.", DeprecationWarning)

    def _add_director(self, flow_director):
        """Test and add the flow director component."""
        PERMITTED_DIRECTORS = ['FlowDirectorSteepest',
                               'FlowDirectorD8',
                               'FlowDirectorMFD',
                               'FlowDirectorDINF']

        # find keyword args to pass along:
        try:
            component_name = flow_director._name
        except:
            component_name = None

        potential_kwargs = ['partition_method', 'diagonals']
        kw = {}
        for p_k in potential_kwargs:
            if p_k in self.kwargs.keys():
                kw[p_k] = self.kwargs.pop(p_k)

        # flow director is provided as a string.
        if isinstance(flow_director, six.string_types):
            if flow_director[:12] == 'FlowDirector':
                flow_director = flow_director[12:]

            from landlab.components.flow_director import (FlowDirectorSteepest,
                                                          FlowDirectorD8,
                                                          FlowDirectorMFD,
                                                          FlowDirectorDINF)
            DIRECTOR_METHODS = {'D4': FlowDirectorSteepest,
                                'Steepest': FlowDirectorSteepest,
                                'D8': FlowDirectorD8,
                                'MFD': FlowDirectorMFD,
                                'DINF': FlowDirectorDINF
                                }

            try:
                FlowDirector = DIRECTOR_METHODS[flow_director]
            except KeyError:
                raise ValueError('String provided in flow_director is not a '
                                 'valid method or component name. The following'
                                 'components are valid imputs:\n'\
                                 + str(PERMITTED_DIRECTORS))
            self.flow_director = FlowDirector(self._grid, self.surface, **kw)
        # flow director is provided as an instantiated flow director
        elif isinstance(flow_director, Component):
            if flow_director._name in PERMITTED_DIRECTORS:
                self.flow_director = flow_director
            else:
                raise ValueError('String provided in flow_director is not a '
                                 'valid method or component name. The following'
                                 'components are valid imputs:\n'\
                                 + str(PERMITTED_DIRECTORS))

            if len(kw) > 0:
                raise ValueError('flow_director provided as an instantiated ',
                                 'component and keyword arguments provided. ',
                                 'These kwargs would be ignored.')

        # flow director is provided as an uninstantiated flow director
        else:
            if flow_director._name in PERMITTED_DIRECTORS:
                FlowDirector = flow_director
                self.flow_director = FlowDirector(self._grid, self.surface, **kw)
            else:
                raise ValueError('String provided in flow_director is not a '
                                 'valid method or component name. The following'
                                 'components are valid imputs:\n'\
                                 + str(PERMITTED_DIRECTORS))

        # save method as attribute
        self.method = self.flow_director.method

    def _add_depression_finder(self, depression_finder):
        """Test and add the depression finder component."""
        PERMITTED_DEPRESSION_FINDERS = ['DepressionFinderAndRouter']

        # now do a similar thing for the depression finder.
        self.depression_finder_provided = depression_finder
        if self.depression_finder_provided is not None:

            # collect potential kwargs to pass to depression_finder
            # instantiation
            potential_kwargs = ['routing']
            kw = {}
            for p_k in potential_kwargs:
                if p_k in self.kwargs.keys():
                    kw[p_k] = self.kwargs.pop(p_k)

            # NEED TO TEST WHICH FLOWDIRECTOR WAS PROVIDED.
            if self.flow_director._name in ('FlowDirectorMFD',
                                            'FlowDirectorDINF'):
                raise ValueError('The depression finder only works with route '
                                 'to one FlowDirectors such as '
                                 'FlowDirectorSteepest and  FlowDirectorD8. '
                                 'Provide a different FlowDirector.')

            # if D4 is being used here and should be.
            if ((('routing' not in kw) or (kw['routing'] != 'D4')) and
                isinstance(self._grid, RasterModelGrid) and
                (self.flow_director._name in('FlowDirectorSteepest'))):

                message = ('You have specified \n'
                           'flow_director=FlowDirectorSteepest and\n'
                           'depression_finder=DepressionFinderAndRouter\n'
                           'in the instantiation of FlowAccumulator on a '
                           'RasterModelGrid. The default behavior of '
                           'DepressionFinderAndRouter is to use D8 connectivity '
                           'which is in conflict with D4 connectivity used by '
                           'FlowDirectorSteepest. \n'
                           "To fix this, provide the kwarg routing='D4', when "
                           'you instantiate FlowAccumulator.')

                raise ValueError(warning_message(message))

            # depression finder is provided as a string.
            if isinstance(self.depression_finder_provided, six.string_types):

                from landlab.components import DepressionFinderAndRouter
                DEPRESSION_METHODS = {'DepressionFinderAndRouter': DepressionFinderAndRouter
                                    }

                try:
                    DepressionFinder = DEPRESSION_METHODS[self.depression_finder_provided]
                except KeyError:
                    raise ValueError('Component provided in depression_finder '
                                     'is not a valid component. The following '
                                     'components are valid imputs:\n' \
                                     + str(PERMITTED_DEPRESSION_FINDERS))

                self.depression_finder = DepressionFinder(self._grid, **kw)
            # flow director is provided as an instantiated depression finder
            elif isinstance(self.depression_finder_provided, Component):

                if self.depression_finder_provided._name in PERMITTED_DEPRESSION_FINDERS:
                    self.depression_finder = self.depression_finder_provided
                else:
                    raise ValueError('Component provided in depression_finder '
                                     'is not a valid component. The following '
                                     'components are valid imputs:\n' \
                                     + str(PERMITTED_DEPRESSION_FINDERS))

                if len(kw) > 0:
                    raise ValueError('flow_director provided as an instantiated ',
                                     'component and keyword arguments provided. ',
                                     'These kwargs would be ignored.')

                # if D4 is being used here and should be.
                if (self.depression_finder._D8 and
                    (self.flow_director._name in ('FlowDirectorSteepest'))):

                    message = ('You have specified \n'
                               'flow_director=FlowDirectorSteepest and\n'
                               'depression_finder=DepressionFinderAndRouter\n'
                               'in the instantiation of FlowAccumulator on a '
                               'RasterModelGrid. The behavior of the instantiated '
                               'DepressionFinderAndRouter is to use D8 connectivity '
                               'which is in conflict with D4 connectivity used by '
                               'FlowDirectorSteepest. \n'
                               "To fix this, provide the kwarg routing='D4', when "
                               'you instantiate DepressionFinderAndRouter.')

                    raise ValueError(warning_message(message))

            # depression_fiuner is provided as an uninstantiated depression finder
            else:

                if self.depression_finder_provided._name in PERMITTED_DEPRESSION_FINDERS:
                    DepressionFinder = self.depression_finder_provided
                    self.depression_finder = DepressionFinder(self._grid, **kw)
                else:
                    raise ValueError('Component provided in depression_finder '
                                     'is not a valid component. The following '
                                     'components are valid imputs:\n' \
                                     + str(PERMITTED_DEPRESSION_FINDERS))
        else:
            self.depression_finder = None

    def accumulate_flow(self, update_flow_director=True):
        """
        Function to make FlowAccumulator calculate drainage area and discharge.

        Running run_one_step() results in the following to occur:
            1. Flow directions are updated (unless update_flow_director is set
            as False).
            2. Intermediate steps that analyse the drainage network topology
            and create datastructures for efficient drainage area and discharge
            calculations.
            3. Calculation of drainage area and discharge.
            4. Depression finding and mapping, which updates drainage area and
            discharge.
        """
        # step 1. Find flow directions by specified method
        if update_flow_director == True:
            self.flow_director.run_one_step()

        # further steps vary depending on how many recievers are present
        # one set of steps is for route to one (D8, Steepest/D4)
        if self.flow_director.to_n_receivers == 'one':

            # step 3. Run depression finder if passed
            # Depression finder reaccumulates flow at the end of its routine.
            if self.depression_finder_provided is not None:

                self.depression_finder.map_depressions()

                a = self._grid['node']['drainage_area']
                q = self._grid['node']['surface_water__discharge']

            else:
                # step 2. Get r
                r = self._grid['node']['flow__receiver_node']

                # step 2. Stack, D, delta construction
                nd = flow_accum_bw._make_number_of_donors_array(r)
                delta = flow_accum_bw._make_delta_array(nd)
                D = flow_accum_bw._make_array_of_donors(r, delta)
                s = flow_accum_bw.make_ordered_node_array(r)

                # put theese in grid so that depression finder can use it.
                # store the generated data in the grid
                self._grid['node']['flow__data_structure_delta'][:] = delta[1:]
                self._grid['node']['flow__upstream_node_order'][:] = s
                self._grid['grid']['flow__data_structure_D'][0] = np.array([D], dtype=object)

                # step 4. Accumulate (to one or to N depending on direction method. )
                a, q = flow_accum_bw.find_drainage_area_and_discharge(s,
                                                                      r,
                                                                      self.node_cell_area,
                                                                      self._grid.at_node['water__unit_flux_in'])
                self._grid['node']['drainage_area'][:] = a
                self._grid['node']['surface_water__discharge'][:] = q

        else:
            # step 2. Get r and p
            r = self._grid['node']['flow__receiver_nodes']
            p = self._grid['node']['flow__receiver_proportions']

            # step 2. Stack, D, delta construction
            nd = flow_accum_to_n._make_number_of_donors_array_to_n(r, p)
            delta = flow_accum_to_n._make_delta_array_to_n(nd)
            D = flow_accum_to_n._make_array_of_donors_to_n(r, p, delta)
            s = flow_accum_to_n.make_ordered_node_array_to_n(r, p)

            # put theese in grid so that depression finder can use it.
            # store the generated data in the grid
            self._grid['node']['flow__data_structure_delta'][:] = delta[1:]
            self._grid['grid']['flow__data_structure_D'][0] = np.array([D], dtype=object)
            self._grid['node']['flow__upstream_node_order'][:] = s

            # step 3. Run depression finder if passed
            # at present this must go at the end.

            # step 4. Accumulate (to one or to N depending on direction method. )
            a, q = flow_accum_to_n.find_drainage_area_and_discharge_to_n(s,
                                                                         r,
                                                                         p,
                                                                         self.node_cell_area,
                                                                         self._grid.at_node['water__unit_flux_in'])
            # store drainage area and discharge.
            self._grid['node']['drainage_area'][:] = a
            self._grid['node']['surface_water__discharge'][:] = q

            # at the moment, this is where the depression finder needs to live.
            if self.depression_finder_provided is not None:
                self.depression_finder.map_depressions()

        return (a, q)

    def run_one_step(self):
        """
        Accumulate flow and save to the model grid.

        run_one_step() checks for updated boundary conditions, calculates
        slopes on links, finds baselevel nodes based on the status at node,
        calculates flow directions, and accumulates flow and saves results to
        the grid.

        An alternative to run_one_step() is accumulate_flow() which does the
        same things but also returns the drainage area and discharge.
        """
        self.accumulate_flow()

if __name__ == '__main__':
    import doctest
    doctest.testmod()<|MERGE_RESOLUTION|>--- conflicted
+++ resolved
@@ -15,13 +15,8 @@
 import warnings
 
 from landlab import FieldError, Component
-<<<<<<< HEAD
-from landlab import RasterModelGrid, VoronoiDelaunayGrid, NetworkModelGrid  # for type testing
-from landlab.utils.decorators import use_field_name_or_array
-=======
 from landlab import RasterModelGrid, VoronoiDelaunayGrid  # for type tests
 from landlab.utils.return_array import return_array_at_node
->>>>>>> 41afd1f8
 from landlab.core.messages import warning_message
 
 from landlab.components.flow_accum import flow_accum_bw
