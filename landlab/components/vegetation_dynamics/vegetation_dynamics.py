--- conflicted
+++ resolved
@@ -460,7 +460,7 @@
 
             if self._vegtype[cell] == 0:
                 if PET30_[cell] > PETthreshold:
-<<<<<<< HEAD
+##<<<<<<< HEAD
                                 # Growing Season
                     Bmax = (LAImax - LAIdead)/cb
                     Yconst = (1/((1/Bmax)+(((kws*Water_stress[cell]) +
@@ -478,7 +478,7 @@
                                 (max(self._Blive_ini[cell]*np.exp((-2) *
                                  ksg*Tb/24.), 0.000001))))*np.exp((-1)*kdd *
                                  min(PET[cell]/self._Tdmax, 1.) * Tb/24.), 0.)
-=======
+##=======
                     # Growing Season
                     Bmax = (LAImax - LAIdead) / cb
                     Yconst = 1 / (
@@ -518,7 +518,7 @@
                             0.0,
                         )
                     )
->>>>>>> d68a958f
+##>>>>>>> origin/v1
 
             elif self._vegtype[cell] == 3:
                 Blive = 0.0
