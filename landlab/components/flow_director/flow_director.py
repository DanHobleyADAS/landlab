--- conflicted
+++ resolved
@@ -28,11 +28,7 @@
     It also creates the following field used by all FlowDirectors.
 
     -  Link array identifing if flow goes with (1) or against (-1) the link
-<<<<<<< HEAD
-       direction: *'flow__link_direction'*
-=======
        direction: *'flow_link_direction'*
->>>>>>> afff33c9
 
     The primary method of this class, :func:`run_one_step` is not implemented.
 
@@ -58,15 +54,10 @@
     >>> fd = _FlowDirector(mg, 'topographic__elevation')
     >>> fd.surface_values
     array([ 0.,  1.,  2.,  1.,  2.,  3.,  2.,  3.,  4.])
-<<<<<<< HEAD
-    >>> sorted(list(mg.at_node.keys()))
-    ['topographic__elevation']
-=======
     >>> 'topographic__elevation' in mg.at_node.keys()
     True
     >>> 'flow__sink_flag'in mg.at_node.keys()
     True
->>>>>>> afff33c9
 
     _FlowDirector also works if you pass it an array instead of a field name.
 
