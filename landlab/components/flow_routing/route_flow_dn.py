#! /usr/env/python

"""
route_flow_dn.py:
    
Given a ModelGrid, calculates single-path (steepest direction) flow directions,
drainage area, and (optionally) discharge.

The "dn" in the name means that this is a generalization of the D8 algorithm,
for a grid in which a node has N neighbors (N might happen to be 8, or not).

Created GT Nov 2013
Modified to save data to grid directly, DEJH March 2014
"""

import landlab
#from landlab import RasterModelGrid
from landlab.components.flow_routing import flow_direction_DN
#reload(flow_direction_DN)
from landlab.components.flow_accum import flow_accum_bw
from landlab import FieldError, Component
from landlab import ModelParameterDictionary
import numpy
#from scipy.weave.build_tools import CompileError

#output_suppression_flag = True

class FlowRouter(Component):
    """
    This class implements single-path (steepest direction) flow routing, and 
    calculates flow directions, drainage area, and (optionally) discharge. 
    
    It initializes with a reference to a ModelGrid of any kind. Optionally, it
    can also take *input_params*, the string which is the name of a text input
    file. The input file can optionally contain 'runoff_rate', a float giving
    a (spatially constant) runoff rate. This is equivalent to the optional 
    input field 'water__volume_flux_in', and will override it if both are set.
    If neither are set, value will default to 1.
    
    The primary method of this class is :func:`route_flow`.
    """
    
    _name = 'DNFlowRouter'
    
    _input_var_names = set(['topographic__elevation',
                            'water__volume_flux_in',
                            ])
    
    _output_var_names = set(['drainage_area',
                             'flow_receiver',
                             'topographic__steepest_slope',
                             'water__volume_flux',
                             'upstream_ID_order',
                             'links_to_flow_receiver',
                             'flow_sinks',
                             ])
                             
    _var_units = {'topographic__elevation' : 'm',
                  'water__volume_flux_in' : 'm**3/s',
                  'drainage_area' : 'm**2',
                  'flow_receiver' : '-',
                  'topographic__steepest_slope' : '-',
                  'water__volume_flux' : 'm**3/s',
                  'upstream_ID_order' : '-',
                  'links_to_flow_receiver' : '-',
                  'flow_sinks' : '-',
                  }
    
    _var_mapping = {'topographic__elevation' : 'node',
                    'water__volume_flux_in' : 'node',
                    'drainage_area' : 'node',
                    'flow_receiver' : 'node',
                    'topographic__steepest_slope' : 'node',
                    'water__volume_flux' : 'node',
                    'upstream_ID_order' : 'node',
                    'links_to_flow_receiver' : 'node',
                    'flow_sinks' : 'node',
                    }
    
    _var_defs = {'topographic__elevation' : 'Land surface topographic elevation',
                 'water__volume_flux_in' : 'External volume water input to each node (e.g., rainfall)',
                 "drainage_area" : "Upstream accumulated surface area contributing to the node's discharge",
                 'flow_receiver' : 'Node array of receivers (node that receives flow from current node)',
                 'topographic__steepest_slope' : 'Node array of steepest *downhill* slopes',
                 'water__volume_flux' : 'Discharge of water through each node',
                 'upstream_ID_order' : 'Node array containing downstream-to-upstream ordered list of node IDs',
                 'links_to_flow_receiver' : 'ID of link downstream of each node, which carries the discharge',
                 'flow_sinks' : 'Boolean array, True at local lows',
                  }
    
    
    def __init__(self, model_grid, input_params=None):
        
        # We keep a local reference to the grid
        self._grid = model_grid
        self.value_field = 'topographic__elevation'
        
        if input_params:
            if type(input_params) == str:
                input_dict = ModelParameterDictionary(input_params)
            else:
                assert type(input_params) == dict
                input_dict = input_params
        
        # We'll also keep track of the active links; if raster, then these are
        # the "D8" links; otherwise, it's just activelinks
        if type(model_grid) is landlab.grid.raster.RasterModelGrid:
            dal, d8f, d8t = model_grid.d8_active_links()
            self._active_links = dal
            self._activelink_from = d8f
            self._activelink_to = d8t
        else:
            self._active_links = model_grid.active_links
            self._activelink_from = model_grid.activelink_fromnode
            self._activelink_to = model_grid.activelink_tonode
        
        #test input variables are present:
        model_grid.at_node['topographic__elevation']
        try:
            model_grid.at_node['water__volume_flux_in']
            self.field_for_runoff = True
        except FieldError:
            self.field_for_runoff = False
            #build the input array into the grid. This is important in case variable values appear during model run
            model_grid.add_ones('node', 'water__volume_flux_in')
            
        if not self.field_for_runoff:
            try:
                model_grid.at_node['water__volume_flux_in'].fill(input_dict['runoff_rate'])
            except (KeyError, UnboundLocalError):
                model_grid.at_node['water__volume_flux_in'].fill(1.)
        else:
            try:
                model_grid.at_node['water__volume_flux_in'].fill(input_dict['runoff_rate'])
            except (KeyError, UnboundLocalError):
                pass
            else:
                print "WARNING: Both a field and input parameter are available for runoff value. Was this intentional?? Taking the input parameter value..."
        
        # Keep track of the following variables:
        #   - drainage area at each node
        #   - receiver of each node
        self.drainage_area = model_grid.add_zeros('node', 'drainage_area')
        self.receiver = model_grid.create_node_array_zeros('flow_receiver')
        self.steepest_slope = model_grid.create_node_array_zeros('topographic__steepest_slope')
        self.discharges = model_grid.create_node_array_zeros('water__volume_flux')
        self.upstream_ordered_nodes = model_grid.create_node_array_zeros('upstream_ID_order')
        self.links_to_receiver = model_grid.create_node_array_zeros('links_to_flow_receiver')
        
        self.weave_flag = model_grid.weave_flag
        
        
    def route_flow(self):
        """
        Routes surface-water flow by (1) assigning to each node a single 
        drainage direction, and then (2) adding up the number of nodes that
        contribute flow to each node on the grid (including the node itself).
                
        Stores as ModelGrid fields:
            - Node array of receivers (nodes that receive flow): 
              *'flow_receiver'*
            - Node array of drainage areas: *'drainage_area'*
            - Node array of discharges: *'water__volume_flux'*
            - Node array of steepest downhill slopes: *'topographic__steepest_slope'*
            - Node array containing downstream-to-upstream ordered list of node
              IDs: *'upstream_ID_order'*
            - Node array containing ID of link that leads from each node to its
              receiver (or ITS OWN ID if there is no receiver):
              *'links_to_flow_receiver'*
            - Boolean node array of all local lows: *'flow_sinks'*
        
        Returns:
            - the modified grid object
        
        Examples
        --------
        >>> import numpy as np
        >>> from landlab import RasterModelGrid
        >>> from landlab.components.flow_routing.route_flow_dn import FlowRouter
        >>> mg = RasterModelGrid(5, 4, 1.0)
        >>> elev = np.array([0.,  0.,  0., 0.,
        ...                  0., 21., 10., 0.,
        ...                  0., 31., 20., 0.,
        ...                  0., 32., 30., 0.,
        ...                  0.,  0.,  0., 0.])
<<<<<<< HEAD
        >>> mg.add_field('node','topographic__elevation', elev)
=======
        >>> _ = mg.add_field('node','topographic_elevation', elev)
>>>>>>> 91ba46e1
        >>> mg.set_closed_boundaries_at_grid_edges(False, True, True, True)
        >>> fr = FlowRouter(mg)
        >>> mg = fr.route_flow()
        >>> mg.at_node['flow_receiver']
        array([ 0,  1,  2,  3,  4,  1,  2,  7,  8,  6,  6, 11, 12, 10, 10, 15, 16,
               17, 18, 19])
        >>> mg.at_node['drainage_area']
        array([ 1.,  2.,  6.,  1.,  1.,  1.,  5.,  1.,  1.,  1.,  3.,  1.,  1.,
                1.,  1.,  1.,  1.,  1.,  1.,  1.])

        Now let's change the cell area and the runoff rates:
        
        >>> mg = RasterModelGrid(5, 4, 10.) #so cell area==100.
<<<<<<< HEAD
        >>> mg.add_field('node','topographic__elevation', elev) #put the data back into the new grid
=======
        >>> _ = mg.add_field('node','topographic_elevation', elev) #put the data back into the new grid
>>>>>>> 91ba46e1
        >>> mg.set_closed_boundaries_at_grid_edges(False, True, True, True)
        >>> fr = FlowRouter(mg)
        >>> runoff_rate = np.arange(mg.number_of_nodes)
        >>> _ = mg.add_field('node', 'water__volume_flux_in', runoff_rate)
        >>> mg = fr.route_flow()
        >>> mg.at_node['water__volume_flux']
        array([    0.,   600.,  5400.,   300.,   400.,   500.,  5200.,   700.,
                 800.,   900.,  3700.,  1100.,  1200.,  1300.,  1400.,  1500.,
                1600.,  1700.,  1800.,  1900.])
        
        """
        
        #if elevs is not provided, default to stored grid values, which must be provided as grid
        elevs = self._grid['node'][self.value_field]
        
        node_cell_area = self._grid.forced_cell_areas
            
        
        # Calculate the downhill-positive slopes at the d8 active links
        #TODO: generalize to use EITHER D8, if raster, or just active links,
        # otherwise.
        link_slope = -self._grid.calculate_gradients_at_d8_active_links(elevs)
        # Find the baselevel nodes
        (baselevel_nodes, ) = numpy.where(numpy.logical_or(self._grid.node_status==1, self._grid.node_status==2))

        # Calculate flow directions
        receiver, steepest_slope, sink, recvr_link  = \
            flow_direction_DN.flow_directions(elevs, self._active_links, 
                                         self._activelink_from,
                                         self._activelink_to, link_slope, 
                                         grid=self._grid,
                                         baselevel_nodes=baselevel_nodes, 
                                         use_weave=self.weave_flag)
#############grid=None???
        
        # TODO: either need a way to calculate and return the *length* of the
        # flow links, OR the caller has to handle the raster / non-raster case.
        
        #print 'sinks:', sink

        # Calculate drainage area, discharge, and ...
        a, q, s = flow_accum_bw.flow_accumulation(receiver, sink,
                                                  node_cell_area=node_cell_area, 
                                                  runoff_rate=self._grid.at_node['water__volume_flux_in'],
                                                  use_weave=self.weave_flag)
                                                  
        #added DEJH March 2014:
        #store the generated data in the grid
        self._grid['node']['drainage_area'] = a
        self._grid['node']['flow_receiver'] = receiver
        self._grid['node']['topographic__steepest_slope'] = steepest_slope
        self._grid['node']['water__volume_flux'] = q
        self._grid['node']['upstream_ID_order'] = s
        self._grid['node']['links_to_flow_receiver'] = recvr_link
        self._grid['node']['flow_sinks'] = numpy.zeros_like(receiver, dtype=bool)
        self._grid['node']['flow_sinks'][sink] = True
        
        return self._grid

    @property
    def node_drainage_area(self):
        return self._grid['node']['drainage_area']

    @property
    def node_receiving_flow(self):
        return self._grid['node']['flow_receiver']

    @property
    def node_steepest_slope(self):
        return self._grid['node']['topographic__steepest_slope']

    @property
    def node_water_discharge(self):
        return self._grid['node']['water__volume_flux']

    @property
    def node_order_upstream(self):
        return self._grid['node']['upstream_ID_order']

    @property
    def link_to_flow_receiving_node(self):
        return self._grid['node']['links_to_flow_receiver']


if __name__ == '__main__':
    import doctest
    doctest.testmod()<|MERGE_RESOLUTION|>--- conflicted
+++ resolved
@@ -183,11 +183,7 @@
         ...                  0., 31., 20., 0.,
         ...                  0., 32., 30., 0.,
         ...                  0.,  0.,  0., 0.])
-<<<<<<< HEAD
-        >>> mg.add_field('node','topographic__elevation', elev)
-=======
-        >>> _ = mg.add_field('node','topographic_elevation', elev)
->>>>>>> 91ba46e1
+        >>> _ = mg.add_field('node','topographic__elevation', elev)
         >>> mg.set_closed_boundaries_at_grid_edges(False, True, True, True)
         >>> fr = FlowRouter(mg)
         >>> mg = fr.route_flow()
@@ -201,11 +197,7 @@
         Now let's change the cell area and the runoff rates:
         
         >>> mg = RasterModelGrid(5, 4, 10.) #so cell area==100.
-<<<<<<< HEAD
-        >>> mg.add_field('node','topographic__elevation', elev) #put the data back into the new grid
-=======
-        >>> _ = mg.add_field('node','topographic_elevation', elev) #put the data back into the new grid
->>>>>>> 91ba46e1
+        >>> _ = mg.add_field('node','topographic__elevation', elev) #put the data back into the new grid
         >>> mg.set_closed_boundaries_at_grid_edges(False, True, True, True)
         >>> fr = FlowRouter(mg)
         >>> runoff_rate = np.arange(mg.number_of_nodes)
